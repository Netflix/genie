/*
 *
 *  Copyright 2015 Netflix, Inc.
 *
 *     Licensed under the Apache License, Version 2.0 (the "License");
 *     you may not use this file except in compliance with the License.
 *     You may obtain a copy of the License at
 *
 *         http://www.apache.org/licenses/LICENSE-2.0
 *
 *     Unless required by applicable law or agreed to in writing, software
 *     distributed under the License is distributed on an "AS IS" BASIS,
 *     WITHOUT WARRANTIES OR CONDITIONS OF ANY KIND, either express or implied.
 *     See the License for the specific language governing permissions and
 *     limitations under the License.
 *
 */
package com.netflix.genie.core.jpa.services;

import com.netflix.genie.common.dto.Job;
import com.netflix.genie.common.dto.JobExecution;
import com.netflix.genie.common.dto.JobRequest;
import com.netflix.genie.common.dto.JobStatus;
import com.netflix.genie.common.exceptions.GenieConflictException;
import com.netflix.genie.common.exceptions.GenieException;
import com.netflix.genie.common.exceptions.GenieNotFoundException;
import com.netflix.genie.common.exceptions.GeniePreconditionException;
import com.netflix.genie.core.jpa.entities.ClusterEntity;
import com.netflix.genie.core.jpa.entities.CommandEntity;
import com.netflix.genie.core.jpa.entities.JobEntity;
import com.netflix.genie.core.jpa.entities.JobExecutionEntity;
import com.netflix.genie.core.jpa.entities.JobRequestEntity;
import com.netflix.genie.core.jpa.repositories.JpaClusterRepository;
import com.netflix.genie.core.jpa.repositories.JpaCommandRepository;
import com.netflix.genie.core.jpa.repositories.JpaJobExecutionRepository;
import com.netflix.genie.core.jpa.repositories.JpaJobRepository;
import com.netflix.genie.core.jpa.repositories.JpaJobRequestRepository;
import com.netflix.genie.core.services.JobPersistenceService;
import lombok.extern.slf4j.Slf4j;
import org.apache.commons.lang3.StringUtils;
import org.hibernate.validator.constraints.NotBlank;
import org.springframework.beans.factory.annotation.Autowired;
import org.springframework.stereotype.Service;
import org.springframework.transaction.annotation.Transactional;

import javax.validation.ConstraintViolationException;
import javax.validation.constraints.NotNull;
import java.util.Date;
import java.util.UUID;

/**
 * JPA implementation of the job persistence service.
 *
 * @author amsharma
 */
@Service
@Transactional(
    rollbackFor = {
        GenieException.class,
        ConstraintViolationException.class
    }
)
@Slf4j
public class JpaJobPersistenceServiceImpl implements JobPersistenceService {

    private final JpaJobRepository jobRepo;
    private final JpaJobRequestRepository jobRequestRepo;
    private final JpaJobExecutionRepository jobExecutionRepo;
    private final JpaClusterRepository clusterRepo;
    private final JpaCommandRepository commandRepo;

    /**
     * Default Constructor.
     *
     * @param jobRepo          The job repository to use
     * @param jobRequestRepo   The job request repository to use
     * @param jobExecutionRepo The jobExecution Repository to use
     * @param clusterRepo      The cluster repository to use
     * @param commandRepo      The command repository to use
     */
    @Autowired
    public JpaJobPersistenceServiceImpl(
        final JpaJobRepository jobRepo,
        final JpaJobRequestRepository jobRequestRepo,
        final JpaJobExecutionRepository jobExecutionRepo,
        final JpaClusterRepository clusterRepo,
        final JpaCommandRepository commandRepo
    ) {
        this.jobRepo = jobRepo;
        this.jobRequestRepo = jobRequestRepo;
        this.jobExecutionRepo = jobExecutionRepo;
        this.clusterRepo = clusterRepo;
        this.commandRepo = commandRepo;
    }

    /**
     * {@inheritDoc}
     */
    @Override
<<<<<<< HEAD
    @Transactional(readOnly = true)
    public Job getJob(
        @NotBlank(message = "No id entered. Unable to get job.")
        final String id
    ) throws GenieNotFoundException {
        log.debug("Called with id {}", id);
        final JobEntity jobEntity = this.jobRepo.findOne(id);
        if (jobEntity != null) {
            return jobEntity.getDTO();
        } else {
            throw new GenieNotFoundException("No job found with id " + id);
        }
    }

    /**
     * {@inheritDoc}
     */
    @Override
=======
>>>>>>> 69360b7e
    public void createJob(
        @NotNull(message = "No Job provided to create")
        final Job job
    ) throws GenieException {
        log.debug("Called with job: {}", job);

        // Since a job request object should always exist before the job object is saved
        // the id should never be null
        if (StringUtils.isBlank(job.getId())) {
            throw new GeniePreconditionException("Cannot create a job without the id specified");
        }

        // check if job already exists in the database
        if (this.jobRepo.exists(job.getId())) {
            throw new GenieConflictException("A job with id " + job.getId() + " already exists");
        }

        final JobRequestEntity jobRequestEntity = jobRequestRepo.findOne(job.getId());

        if (jobRequestEntity == null) {
            throw new GeniePreconditionException("Cannot find the job request for the id of the job specified.");
        }

        final JobEntity jobEntity = new JobEntity();

        jobEntity.setId(job.getId());
        jobEntity.setName(job.getName());
        jobEntity.setUser(job.getUser());
        jobEntity.setVersion(job.getVersion());
        jobEntity.setArchiveLocation(job.getArchiveLocation());
        jobEntity.setDescription(job.getDescription());

        if (job.getStarted() != null) {
            jobEntity.setStarted(job.getStarted());
        }
        jobEntity.setStatus(job.getStatus());
        jobEntity.setStatusMsg(job.getStatusMsg());
        jobEntity.setJobTags(jobRequestEntity.getTags());

<<<<<<< HEAD
        jobRequestEntity.setJob(jobEntity);
=======
        jobEntity.setTags(job.getTags());

        // TODO: where are the ones below set .. update method?
        // finished,
        this.jobRepo.save(jobEntity);
>>>>>>> 69360b7e
    }

    /**
     * {@inheritDoc}
     */
    @Override
    public void updateJobStatus(
        @NotBlank(message = "No job id entered. Unable to update.")
        final String id,
        @NotNull (message = "Status cannot be null.")
        final JobStatus jobStatus,
        @NotBlank(message = "Status message cannot be empty.")
        final String statusMsg
    ) throws GenieException {

        log.debug("Called to update job with id {}, status {} and statusMsg \"{}\"", id, jobStatus, statusMsg);

        final JobEntity jobEntity = this.jobRepo.findOne(id);
        if (jobEntity == null) {
            throw new GenieNotFoundException("No job exists for the id specified");
        }

        jobEntity.setStatus(jobStatus);
        jobEntity.setStatusMsg(statusMsg);

        // If the status is either failed, killed or succeeded then set the finish time of the job as well
        if (jobStatus.equals(JobStatus.KILLED)
            || jobStatus.equals(JobStatus.FAILED)
            || jobStatus.equals(JobStatus.SUCCEEDED)) {

            jobEntity.setFinished(new Date());
        }
        this.jobRepo.save(jobEntity);
    }

    /**
     * {@inheritDoc}
     */
    @Override
    public void updateClusterForJob(
        @NotBlank(message = "Job id cannot be null while updating cluster information")
        final String jobId,
        @NotBlank(message = "Cluster id cannot be null while updating cluster information")
        final String clusterId
    ) throws GenieException {
        log.debug("Called with jobId {} and clusterID {}", jobId, clusterId);

        final JobEntity jobEntity = this.jobRepo.findOne(jobId);
        if (jobEntity == null) {
            throw new GenieNotFoundException("Cannot find job with ID " + jobId);
        }

        final ClusterEntity clusterEntity = this.clusterRepo.findOne(clusterId);
        if (clusterEntity == null) {
            throw new GenieNotFoundException("Cannot find cluster with ID " + clusterId);
        }

<<<<<<< HEAD
        jobEntity.setCluster(clusterEntity);
        jobEntity.setClusterName(clusterEntity.getName());
    }
=======
        if (jobEntity != null) {
            jobEntity.setCluster(clusterEntity);
            jobEntity.setCommand(commandEntity);
>>>>>>> 69360b7e

    /**
     * {@inheritDoc}
     */
    @Override
    public void updateCommandForJob(
        @NotBlank(message = "Job id cannot be null while updating command information")
        final String jobId,
        @NotBlank(message = "Command id cannot be null while updating command information")
        final String commandId
    ) throws GenieException {
        log.debug("Called with jobId {} and commandId {}", jobId, commandId);

        final JobEntity jobEntity = this.jobRepo.findOne(jobId);
        if (jobEntity == null) {
            throw new GenieNotFoundException("Cannot find job with ID " + jobId);
        }

        final CommandEntity commandEntity = this.commandRepo.findOne(commandId);
        if (commandEntity == null) {
            throw new GenieNotFoundException("Cannot find command with ID " + commandId);
        }

        jobEntity.setCommand(commandEntity);
        jobEntity.setCommandName(commandEntity.getName());
    }

    /**
     * {@inheritDoc}
     */
    @Override
    @Transactional(readOnly = true)
    public JobRequest getJobRequest(
        @NotBlank(message = "No id entered. Unable to get job request.")
        final String id
    ) throws GenieException {
        log.debug("Called with id {}", id);
        final JobRequestEntity jobRequestEntity = this.jobRequestRepo.findOne(id);
        if (jobRequestEntity != null) {
            return jobRequestEntity.getDTO();
        } else {
            throw new GenieNotFoundException("No jobrequest with id " + id);
        }
    }

    /**
     * {@inheritDoc}
     */
    @Override
    public JobRequest createJobRequest(
        @NotNull(message = "Job Request is null so cannot be saved")
        final JobRequest jobRequest
    ) throws GenieException {
        log.debug("Called with jobRequest: {}", jobRequest);

        if (jobRequest.getId() != null && this.jobRequestRepo.exists(jobRequest.getId())) {
            throw new GenieConflictException("A job with id " + jobRequest.getId() + " already exists");
        }

        final JobRequestEntity jobRequestEntity = new JobRequestEntity();

        if (jobRequest.getId() != null) {
            jobRequestEntity.setId(jobRequest.getId());
        }
        jobRequestEntity.setName(jobRequest.getName());
        jobRequestEntity.setUser(jobRequest.getUser());
        jobRequestEntity.setVersion(jobRequest.getVersion());
        jobRequestEntity.setDescription(jobRequest.getDescription());
        jobRequestEntity.setCommandArgs(jobRequest.getCommandArgs());
        jobRequestEntity.setGroup(jobRequest.getGroup());
        jobRequestEntity.setSetupFile(jobRequest.getSetupFile());
        jobRequestEntity.setClusterCriteriasFromList(jobRequest.getClusterCriterias());
        jobRequestEntity.setCommandCriteriaFromSet(jobRequest.getCommandCriteria());
        jobRequestEntity.setFileDependenciesFromSet(jobRequest.getFileDependencies());
        jobRequestEntity.setDisableLogArchival(jobRequest.isDisableLogArchival());
        jobRequestEntity.setEmail(jobRequest.getEmail());
        jobRequestEntity.setTags(jobRequest.getTags());
        jobRequestEntity.setCpu(jobRequest.getCpu());
        jobRequestEntity.setMemory(jobRequest.getMemory());

        if (StringUtils.isBlank(jobRequestEntity.getId())) {
            jobRequestEntity.setId(UUID.randomUUID().toString());
        }

        this.jobRequestRepo.save(jobRequestEntity);
        return jobRequestEntity.getDTO();
    }

    /**
     * {@inheritDoc}
     */
    @Override
    public void addClientHostToJobRequest(
        @NotNull(message = "job request id not provided.")
        final String id,
        @NotBlank(message = "client host cannot be null")
        final String clientHost)
        throws GenieException {

        log.debug("Called with id: {} and client host: {}", id, clientHost);

        final JobRequestEntity jobRequestEntity = this.jobRequestRepo.findOne(id);
        if (jobRequestEntity == null) {
            throw new GenieNotFoundException("Cannot find the job request for id: " + id);
        }

        jobRequestEntity.setClientHost(clientHost);
    }

    /**
     * Return the Job Entity for the job id provided.
     *
     * @param id The id of the job to return.
     * @return Job Execution details or null if not found
     * @throws GenieException if there is an error
     */
    @Override
    @Transactional(readOnly = true)
    public JobExecution getJobExecution(
        @NotBlank(message = "No id entered. Unable to get job request.")
        final String id
    ) throws GenieException {
        log.debug("Called");
        final JobExecutionEntity jobExecutionEntity = this.jobExecutionRepo.findOne(id);
        if (jobExecutionEntity != null) {
            return jobExecutionEntity.getDTO();
        } else {
            throw new GenieNotFoundException("No job with id " + id);
        }
    }

    /**
     * {@inheritDoc}
     */
    @Override
    public void createJobExecution(
        @NotNull(message = "Job Request is null so cannot be saved")
        final JobExecution jobExecution
    ) throws GenieException {
        log.debug("Called with jobExecution: {}", jobExecution);

        // Since a job request object should always exist before the job object is saved
        // the id should never be null
        if (StringUtils.isBlank(jobExecution.getId())) {
            throw new GeniePreconditionException("Cannot create a job execution entry with id blank or null");
        }

        final JobEntity jobEntity = jobRepo.findOne(jobExecution.getId());
        if (jobEntity == null) {
            throw new GenieNotFoundException("Cannot find the job for the id of the jobExecution specified.");
        }

        final JobExecutionEntity jobExecutionEntity = new JobExecutionEntity();

        jobExecutionEntity.setId(jobExecution.getId());
<<<<<<< HEAD
        //jobExecutionEntity.setClusterCriteriaFromSet(jobExecution.getClusterCriteria());
        jobExecutionEntity.setHostName(jobExecution.getHostName());
=======
        jobExecutionEntity.setHostname(jobExecution.getHostname());
>>>>>>> 69360b7e
        jobExecutionEntity.setProcessId(jobExecution.getProcessId());

        jobEntity.setExecution(jobExecutionEntity);
        jobEntity.setStatus(JobStatus.RUNNING);
        jobEntity.setStatusMsg("Job is Running");
    }

    /**
     * Method to set exit code for the job execution.
     *
     * @param id       the id of the job to update the exit code
     * @param exitCode The exit code of the process
     * @throws GenieException if there is an error
     */
    @Override
    //TODO get rid of exit code? maybe not
    public void setExitCode(
        @NotBlank(message = "No job id entered. Unable to update.")
        final String id,
        @NotBlank(message = "Exit code cannot be blank")
        final int exitCode
    ) throws GenieException {
        log.debug("Called with id {} and exit code {}", id, exitCode);
        final JobExecutionEntity jobExecutionEntity = this.jobExecutionRepo.findOne(id);
        if (jobExecutionEntity != null) {
            jobExecutionEntity.setExitCode(exitCode);
             this.jobExecutionRepo.save(jobExecutionEntity);
        } else {
            throw new GenieNotFoundException("No job with id " + id);
        }
    }
}<|MERGE_RESOLUTION|>--- conflicted
+++ resolved
@@ -97,27 +97,6 @@
      * {@inheritDoc}
      */
     @Override
-<<<<<<< HEAD
-    @Transactional(readOnly = true)
-    public Job getJob(
-        @NotBlank(message = "No id entered. Unable to get job.")
-        final String id
-    ) throws GenieNotFoundException {
-        log.debug("Called with id {}", id);
-        final JobEntity jobEntity = this.jobRepo.findOne(id);
-        if (jobEntity != null) {
-            return jobEntity.getDTO();
-        } else {
-            throw new GenieNotFoundException("No job found with id " + id);
-        }
-    }
-
-    /**
-     * {@inheritDoc}
-     */
-    @Override
-=======
->>>>>>> 69360b7e
     public void createJob(
         @NotNull(message = "No Job provided to create")
         final Job job
@@ -155,17 +134,9 @@
         }
         jobEntity.setStatus(job.getStatus());
         jobEntity.setStatusMsg(job.getStatusMsg());
-        jobEntity.setJobTags(jobRequestEntity.getTags());
-
-<<<<<<< HEAD
+        jobEntity.setTags(jobRequestEntity.getTags());
+
         jobRequestEntity.setJob(jobEntity);
-=======
-        jobEntity.setTags(job.getTags());
-
-        // TODO: where are the ones below set .. update method?
-        // finished,
-        this.jobRepo.save(jobEntity);
->>>>>>> 69360b7e
     }
 
     /**
@@ -223,15 +194,8 @@
             throw new GenieNotFoundException("Cannot find cluster with ID " + clusterId);
         }
 
-<<<<<<< HEAD
         jobEntity.setCluster(clusterEntity);
-        jobEntity.setClusterName(clusterEntity.getName());
-    }
-=======
-        if (jobEntity != null) {
-            jobEntity.setCluster(clusterEntity);
-            jobEntity.setCommand(commandEntity);
->>>>>>> 69360b7e
+    }
 
     /**
      * {@inheritDoc}
@@ -256,7 +220,6 @@
         }
 
         jobEntity.setCommand(commandEntity);
-        jobEntity.setCommandName(commandEntity.getName());
     }
 
     /**
@@ -387,13 +350,9 @@
         final JobExecutionEntity jobExecutionEntity = new JobExecutionEntity();
 
         jobExecutionEntity.setId(jobExecution.getId());
-<<<<<<< HEAD
-        //jobExecutionEntity.setClusterCriteriaFromSet(jobExecution.getClusterCriteria());
-        jobExecutionEntity.setHostName(jobExecution.getHostName());
-=======
         jobExecutionEntity.setHostname(jobExecution.getHostname());
->>>>>>> 69360b7e
         jobExecutionEntity.setProcessId(jobExecution.getProcessId());
+        jobExecutionEntity.setCheckDelay(jobExecution.getCheckDelay());
 
         jobEntity.setExecution(jobExecutionEntity);
         jobEntity.setStatus(JobStatus.RUNNING);
@@ -419,7 +378,7 @@
         final JobExecutionEntity jobExecutionEntity = this.jobExecutionRepo.findOne(id);
         if (jobExecutionEntity != null) {
             jobExecutionEntity.setExitCode(exitCode);
-             this.jobExecutionRepo.save(jobExecutionEntity);
+            this.jobExecutionRepo.save(jobExecutionEntity);
         } else {
             throw new GenieNotFoundException("No job with id " + id);
         }
