/*
 *
 *  Copyright 2014 Netflix, Inc.
 *
 *     Licensed under the Apache License, Version 2.0 (the "License");
 *     you may not use this file except in compliance with the License.
 *     You may obtain a copy of the License at
 *
 *         http://www.apache.org/licenses/LICENSE-2.0
 *
 *     Unless required by applicable law or agreed to in writing, software
 *     distributed under the License is distributed on an "AS IS" BASIS,
 *     WITHOUT WARRANTIES OR CONDITIONS OF ANY KIND, either express or implied.
 *     See the License for the specific language governing permissions and
 *     limitations under the License.
 *
 */
package com.netflix.genie.client;

import com.google.common.collect.Multimap;
import com.netflix.client.http.HttpRequest;
import com.netflix.client.http.HttpRequest.Verb;
import com.netflix.genie.common.exceptions.GenieException;
import com.netflix.genie.common.model.Job;
import java.io.IOException;
import java.net.HttpURLConnection;
import java.util.List;
import org.apache.commons.lang3.StringUtils;
import org.slf4j.Logger;
import org.slf4j.LoggerFactory;

/**
 * Singleton class, which acts as the client library for the Genie Execution
 * Service.
 *
 * @author skrishnan
 * @author tgianos
 */
public final class ExecutionServiceClient extends BaseGenieClient {

    private static final Logger LOG = LoggerFactory
            .getLogger(ExecutionServiceClient.class);

    private static final String BASE_EXECUTION_REST_URL = BASE_REST_URL + "jobs";

    // reference to the instance object
    private static ExecutionServiceClient instance;

    /**
     * Private constructor for singleton class.
     *
     * @throws IOException if there is any error during initialization
     */
    private ExecutionServiceClient() throws IOException {
        super();
    }

    /**
     * Returns the singleton instance that can be used by clients.
     *
     * @return ExecutionServiceClient instance
     * @throws IOException if there is an error instantiating client
     */
    public static synchronized ExecutionServiceClient getInstance() throws IOException {
        if (instance == null) {
            instance = new ExecutionServiceClient();
        }

        return instance;
    }

    /**
     * Submits a job using given parameters.
     *
     * @param job for submitting job (can't be null)<br>
     *
     * More details can be found on the Genie User Guide on GitHub.
     *
     * @return updated jobInfo for submitted job, if there is no error
     * @throws GenieException
     */
<<<<<<< HEAD
    public Job submitJob(final Job job) throws CloudServiceException {
        if (job == null) {
            throw new CloudServiceException(
                    HttpURLConnection.HTTP_BAD_REQUEST,
                    "No job entered to validate");
        }
        job.validate();
=======
    public Job submitJob(final Job job) throws GenieException {
        Job.validate(job);
>>>>>>> 687b2781
        final HttpRequest request = this.buildRequest(
                Verb.POST,
                BASE_EXECUTION_REST_URL,
                null,
                job);
        return (Job) this.executeRequest(request, null, Job.class);
    }

    /**
     * Gets job information for a given jobID.
     *
     * @param id the Genie jobID (can't be null)
     * @return the jobInfo for this jobID
     * @throws GenieException
     */
    public Job getJob(final String id) throws GenieException {
        if (StringUtils.isBlank(id)) {
            final String msg = "Missing required parameter: id";
            LOG.error(msg);
            throw new GenieException(
                    HttpURLConnection.HTTP_BAD_REQUEST, msg);
        }

        final HttpRequest request = this.buildRequest(
                Verb.GET,
                StringUtils.join(
                        new String[]{BASE_EXECUTION_REST_URL, id},
                        SLASH),
                null,
                null);
        return (Job) this.executeRequest(request, null, Job.class);
    }

    /**
     * Gets a set of jobs for the given parameters.
     *
     * @param params key/value pairs in a map object.<br>
     *
     * More details on the parameters can be found on the Genie User Guide on
     * GitHub.
     * @return List of jobs that match the filter
     * @throws GenieException
     */
    public List<Job> getJobs(final Multimap<String, String> params) throws GenieException {
        final HttpRequest request = this.buildRequest(
                Verb.GET,
                BASE_EXECUTION_REST_URL,
                params,
                null);
        return (List<Job>) this.executeRequest(request, List.class, Job.class);
    }

    /**
     * Wait for job to complete, until the given timeout.
     *
     * @param id the Genie job ID to wait for completion
     * @param blockTimeout the time to block for (in ms), after which a
     * GenieException will be thrown
     * @return the jobInfo for the job after completion
     * @throws GenieException on service errors
     * @throws InterruptedException on timeout/thread errors
     */
    public Job waitForCompletion(final String id, final long blockTimeout)
            throws GenieException, InterruptedException {
        //Should we use Future? See:
        //https://github.com/Netflix/ribbon/blob/master/ribbon-examples
        ///src/main/java/com/netflix/ribbon/examples/GetWithDeserialization.java
        final long pollTime = 10000;
        return waitForCompletion(id, blockTimeout, pollTime);
    }

    /**
     * Wait for job to complete, until the given timeout.
     *
     * @param id the Genie job ID to wait for completion
     * @param blockTimeout the time to block for (in ms), after which a
     * GenieException will be thrown
     * @param pollTime the time to sleep between polling for job status
     * @return the jobInfo for the job after completion
     * @throws GenieException on service errors
     * @throws InterruptedException on timeout/thread errors
     */
    public Job waitForCompletion(final String id, final long blockTimeout, final long pollTime)
            throws GenieException, InterruptedException {
        if (StringUtils.isEmpty(id)) {
            final String msg = "Missing required parameter: id.";
            LOG.error(msg);
            throw new GenieException(
                    HttpURLConnection.HTTP_BAD_REQUEST, msg);
        }

        final long startTime = System.currentTimeMillis();

        while (true) {
            final Job job = getJob(id);

            // wait for job to finish - and finish time to be updated
            if (job.getFinishTime() > 0) {
                return job;
            }

            // block until timeout
            long currTime = System.currentTimeMillis();
            if (currTime - startTime < blockTimeout) {
                Thread.sleep(pollTime);
            } else {
                final String msg = "Timed out waiting for job to finish";
                LOG.error(msg);
                throw new InterruptedException(msg);
            }
        }
    }

    /**
     * Kill a job using its jobID.
     *
     * @param id the Genie jobID for the job to kill
     * @return the final job status for this job
     * @throws GenieException
     */
    public Job killJob(final String id) throws GenieException {
        if (StringUtils.isBlank(id)) {
            final String msg = "Missing required parameter: id";
            LOG.error(msg);
            throw new GenieException(
                    HttpURLConnection.HTTP_BAD_REQUEST, msg);
        }

        // this assumes that the service will forward the delete to the right
        // instance
        final HttpRequest request = this.buildRequest(
                Verb.DELETE,
                StringUtils.join(
                        new String[]{BASE_EXECUTION_REST_URL, id},
                        SLASH),
                null,
                null);
        return (Job) this.executeRequest(request, null, Job.class);
    }
}<|MERGE_RESOLUTION|>--- conflicted
+++ resolved
@@ -79,18 +79,13 @@
      * @return updated jobInfo for submitted job, if there is no error
      * @throws GenieException
      */
-<<<<<<< HEAD
-    public Job submitJob(final Job job) throws CloudServiceException {
+    public Job submitJob(final Job job) throws GenieException {
         if (job == null) {
-            throw new CloudServiceException(
+            throw new GenieException(
                     HttpURLConnection.HTTP_BAD_REQUEST,
                     "No job entered to validate");
         }
         job.validate();
-=======
-    public Job submitJob(final Job job) throws GenieException {
-        Job.validate(job);
->>>>>>> 687b2781
         final HttpRequest request = this.buildRequest(
                 Verb.POST,
                 BASE_EXECUTION_REST_URL,
