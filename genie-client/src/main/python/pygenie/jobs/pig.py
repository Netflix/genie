--- conflicted
+++ resolved
@@ -70,14 +70,6 @@
             for p in self._parameter_files
         ])
 
-<<<<<<< HEAD
-        params_str = ' '.join([
-            "-p '{name}={value}'" \
-                .format(name=k,
-                        value=unicode(v).replace("'", "''")) \
-            for k, v in self._parameters.items()
-        ])
-=======
         # put parameters into a parameter file and specify paramter file on command line
         # this is to get around weird quoting issues in parameter values, etc
         param_str = self._parameter_file
@@ -86,7 +78,6 @@
                 'name': '_pig_parameters.txt',
                 'data': param_str
             })
->>>>>>> 9b616d5f
 
         props_str = ' '.join([
             '-D{name}={value}'.format(name=k, value=v) \
