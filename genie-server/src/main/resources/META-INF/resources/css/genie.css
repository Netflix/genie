/*
 *
 *  Copyright 2015 Netflix, Inc.
 *
 *     Licensed under the Apache License, Version 2.0 (the "License");
 *     you may not use this file except in compliance with the License.
 *     You may obtain a copy of the License at
 *
 *         http://www.apache.org/licenses/LICENSE-2.0
 *
 *     Unless required by applicable law or agreed to in writing, software
 *     distributed under the License is distributed on an "AS IS" BASIS,
 *     WITHOUT WARRANTIES OR CONDITIONS OF ANY KIND, either express or implied.
 *     See the License for the specific language governing permissions and
 *     limitations under the License.
 *
 */

body {
    font-family: "Lucida Grande", "Lucida Sans Unicode", Verdana, Arial, Helvetica, sans-serif;
    font-size: 12px;
    padding-top: 60px;
    padding-bottom: 30px;
}

p, h1, form, button {
    border: 0;
    margin: 0;
    padding: 0;
}

.spacer {
    clear: both;
    height: 1px;
}

/* ----------- My Form ----------- */
h1 {
    font-size: 16px;
    font-weight: bold;
    margin-bottom: 8px;
}

h3 {
    font-size: 14px;
}

.genie {
    margin: 0 auto;
    width: 540px;
    padding: 14px;
}

.search-form .control-label {
    text-align: left;
}

/* ----------- stylized ----------- */
#stylized {
    border: solid 2px red;
    background: #fbecec;
}

#stylized h1 {
    font-size: 14px;
    font-weight: bold;
    margin-bottom: 8px;
}

#stylized p {
    font-size: 11px;
    color: #666666;
    margin-bottom: 20px;
    border-bottom: solid 1px red;
    padding-bottom: 10px;
}

#stylized label {
    display: block;
    font-weight: bold;
    text-align: right;
    width: 200px;
    float: left;
}

#stylized .small {
    color: #666666;
    display: block;
    font-size: 11px;
    font-weight: normal;
    text-align: right;
    width: 200px;
}

#stylized input {
    float: left;
    font-size: 12px;
    padding: 4px 2px;
    border: solid 1px red;
    width: 200px;
    margin: 2px 0 20px 10px;
}

#stylized button {
    clear: both;
    margin-left: 150px;
    width: 125px;
    height: 31px;
    background: #666666 url(images/button.png) no-repeat;
    text-align: center;
    line-height: 31px;
    color: #FFFFFF;
    font-size: 11px;
    font-weight: bold;
}

#stylized .footer {
    color: #666666;
    display: block;
    font-size: 11px;
    font-weight: normal;
    text-align: center;
}

/* ---- table style -- */
table.results {
    font-family: verdana, arial, sans-serif;
    font-size: 11px;
    color: #333333;
    border-width: 0px;
    border-color: #999999;
    border-collapse: collapse;
}

table.results th {
    background: #b5cfd2;
    border-width: 0px;
    padding: 8px;
    border-style: solid;
    border-color: #999999;
}

table.results td {
    background: #fbecec;
    border-width: 0px;
    padding: 8px;
    border-style: solid;
    border-color: #999999;
}

label,
input,
button,
select,
textarea {
    font-size: 1em;
}

select,
textarea,
input[type="text"],
input[type="password"],
input[type="datetime"],
input[type="datetime-local"],
input[type="date"],
input[type="month"],
input[type="time"],
input[type="week"],
input[type="number"],
input[type="email"],
input[type="url"],
input[type="search"],
input[type="tel"],
input[type="color"],
.uneditable-input {
    font-size: 1em;
}

td > select {
    margin-bottom: 0px;
}

.job-search-results,
.cluster-search-results {
    padding-bottom: 50px;
}

.job-info {
    border: 1px solid #cccccc;
    padding: 5px 10px 150px 10px;
    border-width: 1px;
    border-color: lightgrey;
    margin-bottom: 15px;
    -webkit-border-radius: 5px;
    -moz-border-radius: 5px;
    border-radius: 5px;
}

.job-info h4, h5 {
    margin-bottom: 0px;
}

.text-normal {
    color: black;
}

.cluster-info {
    border: 1px solid #cccccc;
    padding: 5px 10px 180px 10px;
    border-width: 1px;
    border-color: lightgrey;
    margin-bottom: 15px;
    -webkit-border-radius: 5px;
    -moz-border-radius: 5px;
    border-radius: 5px;
}

.cluster-info h4, h5 {
    margin-bottom: 0px;
}

.container,
.navbar-static-top .container,
.navbar-fixed-top .container,
.navbar-fixed-bottom .container {
    width: 96%;
}

.container {
    margin-right: 2%;
    margin-left: 2%;
}

.span12 {
    width: 1000px;
}

.affix {
    padding: 15px;
    background-color: white;
}

table th {
    width: auto !important;
}

.genie-icon, .json-icon {
    width: 20px;
    height: 20px;
}

.site-footer {
    position: fixed;
    bottom: 0;
    width: 100%;
<<<<<<< HEAD
    /* Set the fixed height of the footer here */
    height: 30px;
    background-color: black;
    color: grey;
=======
>>>>>>> 0202e02c
    text-align: right;
    color: white
}

.site-header-prod {
    background-color: #b9090b;
    color: white;
    background-image: linear-gradient(to bottom, #b9090b, #b9090b) !important;
    border-color: white !important;
}

.site-header-prod .nav .active > a {
    background-image: linear-gradient(to bottom, black, black) !important;
}

.site-header-prod .brand, .site-header-prod .nav > li > a {
    color: white;
}

.site-header-prod .brand:hover, .site-header-prod .nav > li > a:hover {
    color: black;
}

.site-footer-prod {
    background-color: #b9090b;
}

.site-header-test, .site-header-test .nav .active > a {
    background-color: black;
    color: white;
    background-image: linear-gradient(to bottom, black, black) !important;
    border-color: white !important;
}

.site-header-test .nav .active > a {
    background-image: linear-gradient(to bottom, #b9090b, #b9090b) !important;
}

.site-header-test .brand, .site-header-test .nav > li > a {
    color: white;
}

.site-header-test .brand:hover, .site-header-test .nav > li > a:hover {
    color: #b9090b;
}

.site-footer-test {
    background-color: black;
}

.site-header-dev {
    background-color: grey;
    color: white;
    background-image: linear-gradient(to bottom, grey, grey) !important;
    border-color: white !important;
}

.site-header-prod .nav .active > a {
    background-image: linear-gradient(to bottom, black, black) !important;
}

.site-header-dev .brand, .site-header-dev .nav > li > a {
    color: white;
}

.site-header-dev .brand:hover, .site-header-dev .nav > li > a:hover {
    color: black;
}

.site-footer-dev {
    background-color: grey;
}<|MERGE_RESOLUTION|>--- conflicted
+++ resolved
@@ -253,13 +253,8 @@
     position: fixed;
     bottom: 0;
     width: 100%;
-<<<<<<< HEAD
     /* Set the fixed height of the footer here */
     height: 30px;
-    background-color: black;
-    color: grey;
-=======
->>>>>>> 0202e02c
     text-align: right;
     color: white
 }
