/*
 *
 *  Copyright 2015 Netflix, Inc.
 *
 *     Licensed under the Apache License, Version 2.0 (the "License");
 *     you may not use this file except in compliance with the License.
 *     You may obtain a copy of the License at
 *
 *         http://www.apache.org/licenses/LICENSE-2.0
 *
 *     Unless required by applicable law or agreed to in writing, software
 *     distributed under the License is distributed on an "AS IS" BASIS,
 *     WITHOUT WARRANTIES OR CONDITIONS OF ANY KIND, either express or implied.
 *     See the License for the specific language governing permissions and
 *     limitations under the License.
 *
 */
package com.netflix.genie.web.controllers;

import com.fasterxml.jackson.databind.JsonNode;
import com.fasterxml.jackson.databind.node.JsonNodeFactory;
import com.google.common.io.ByteStreams;
import com.netflix.genie.common.dto.JobExecution;
import com.netflix.genie.common.dto.JobRequest;
import com.netflix.genie.common.dto.JobStatus;
import com.netflix.genie.common.dto.search.JobSearchResult;
import com.netflix.genie.common.exceptions.GenieException;
import com.netflix.genie.common.exceptions.GenieServerException;
import com.netflix.genie.core.services.AttachmentService;
import com.netflix.genie.core.services.JobCoordinatorService;
import com.netflix.genie.web.hateoas.assemblers.JobResourceAssembler;
import com.netflix.genie.web.hateoas.assemblers.JobSearchResultResourceAssembler;
import com.netflix.genie.web.hateoas.resources.JobResource;
import com.netflix.genie.web.hateoas.resources.JobSearchResultResource;
import com.netflix.genie.web.resources.handlers.GenieResourceHttpRequestHandler;
import lombok.extern.slf4j.Slf4j;
import org.apache.commons.lang3.StringUtils;
import org.apache.http.Header;
import org.apache.http.HttpResponse;
import org.apache.http.client.HttpClient;
import org.apache.http.client.methods.HttpGet;
import org.springframework.beans.factory.annotation.Autowired;
import org.springframework.beans.factory.annotation.Value;
import org.springframework.data.domain.Pageable;
import org.springframework.data.domain.Sort;
import org.springframework.data.web.PageableDefault;
import org.springframework.data.web.PagedResourcesAssembler;
import org.springframework.hateoas.MediaTypes;
import org.springframework.hateoas.PagedResources;
import org.springframework.http.HttpHeaders;
import org.springframework.http.HttpStatus;
import org.springframework.http.MediaType;
import org.springframework.http.ResponseEntity;
import org.springframework.util.AntPathMatcher;
import org.springframework.web.bind.annotation.PathVariable;
import org.springframework.web.bind.annotation.RequestBody;
import org.springframework.web.bind.annotation.RequestHeader;
import org.springframework.web.bind.annotation.RequestMapping;
import org.springframework.web.bind.annotation.RequestMethod;
import org.springframework.web.bind.annotation.RequestParam;
import org.springframework.web.bind.annotation.RequestPart;
import org.springframework.web.bind.annotation.ResponseStatus;
import org.springframework.web.bind.annotation.RestController;
import org.springframework.web.multipart.MultipartFile;
import org.springframework.web.servlet.HandlerMapping;
import org.springframework.web.servlet.support.ServletUriComponentsBuilder;

import javax.servlet.ServletException;
import javax.servlet.http.HttpServletRequest;
import javax.servlet.http.HttpServletResponse;
import java.io.IOException;
import java.io.InputStream;
import java.net.HttpURLConnection;
import java.util.EnumSet;
import java.util.Enumeration;
import java.util.Set;
import java.util.UUID;

/**
 * REST end-point for supporting jobs.
 *
 * @author amsharma
 * @author tgianos
 * @since 3.0.0
 */
@RestController
@RequestMapping(value = "/api/v3/jobs")
@Slf4j
public class JobRestController {

    private static final String FORWARDED_FOR_HEADER = "X-Forwarded-For";

    private final JobCoordinatorService jobCoordinatorService;

    private final AttachmentService attachmentService;
    private final JobResourceAssembler jobResourceAssembler;
    private final JobSearchResultResourceAssembler jobSearchResultResourceAssembler;
    private final String hostname;
    private final HttpClient httpClient;
    private final GenieResourceHttpRequestHandler resourceHttpRequestHandler;
    private final boolean directoryForwardingEnabled;

    /**
     * Constructor.
     *
<<<<<<< HEAD
     * @param jobCoordinatorService                 The job search service to use.
     * @param attachmentService          The attachment service to use to save attachments.
     * @param jobResourceAssembler       Assemble job resources out of jobs
     * @param hostname                   The hostname this Genie instance is running on
     * @param httpClient                 The http client to use for forwarding requests
     * @param resourceHttpRequestHandler The handler to return requests for static resources on the Genie File System.
     * @param directoryForwardingEnabled Whether job directory forwarding is enabled or not
=======
     * @param jobService                       The job search service to use.
     * @param attachmentService                The attachment service to use to save attachments.
     * @param jobResourceAssembler             Assemble job resources out of jobs
     * @param jobSearchResultResourceAssembler Assemble job search resources out of jobs
     * @param hostname                         The hostname this Genie instance is running on
     * @param httpClient                       The http client to use for forwarding requests
     * @param resourceHttpRequestHandler       The handler to return requests for static resources on the
     *                                         Genie File System.
     * @param directoryForwardingEnabled       Whether job directory forwarding is enabled or not
>>>>>>> 69360b7e
     */
    @Autowired
    public JobRestController(
        final JobCoordinatorService jobCoordinatorService,
        final AttachmentService attachmentService,
        final JobResourceAssembler jobResourceAssembler,
        final JobSearchResultResourceAssembler jobSearchResultResourceAssembler,
        final String hostname,
        final HttpClient httpClient,
        final GenieResourceHttpRequestHandler resourceHttpRequestHandler,
        @Value("${genie.jobs.dir.forwarding.enabled}") final boolean directoryForwardingEnabled
    ) {
        this.jobCoordinatorService = jobCoordinatorService;
        this.attachmentService = attachmentService;
        this.jobResourceAssembler = jobResourceAssembler;
        this.jobSearchResultResourceAssembler = jobSearchResultResourceAssembler;
        this.hostname = hostname;
        this.httpClient = httpClient;
        this.resourceHttpRequestHandler = resourceHttpRequestHandler;
        this.directoryForwardingEnabled = directoryForwardingEnabled;
    }

    /**
     * Submit a new job.
     *
     * @param jobRequest         The job request information
     * @param clientHost         client host sending the request
     * @param httpServletRequest The http servlet request
     * @return The submitted job
     * @throws GenieException For any error
     */
    @RequestMapping(method = RequestMethod.POST, consumes = MediaType.APPLICATION_JSON_VALUE)
    @ResponseStatus(HttpStatus.ACCEPTED)
    public ResponseEntity<Void> submitJob(
        @RequestBody
        final JobRequest jobRequest,
        @RequestHeader(value = FORWARDED_FOR_HEADER, required = false)
        final String clientHost,
        final HttpServletRequest httpServletRequest
    ) throws GenieException {
        if (jobRequest == null) {
            throw new GenieException(HttpURLConnection.HTTP_PRECON_FAILED, "No job entered. Unable to submit.");
        }
        log.debug("Called to submit job: {}", jobRequest);

        // get client's host from the context
        final String localClientHost;
        if (StringUtils.isNotBlank(clientHost)) {
            localClientHost = clientHost.split(",")[0];
        } else {
            localClientHost = httpServletRequest.getRemoteAddr();
        }


        final String id = this.jobCoordinatorService.coordinateJob(jobRequest, localClientHost);
        final HttpHeaders httpHeaders = new HttpHeaders();
        httpHeaders.setLocation(
            ServletUriComponentsBuilder
                .fromCurrentRequest()
                .path("/{id}")
                .buildAndExpand(id)
                .toUri()
        );
        return new ResponseEntity<>(httpHeaders, HttpStatus.ACCEPTED);
    }

    /**
     * Submit a new job with attachments.
     *
     * @param jobRequest  The job request information
     * @param attachments The attachments for the job
     * @return The submitted job
     * @throws GenieException For any error
     */
    @RequestMapping(method = RequestMethod.POST, consumes = MediaType.MULTIPART_FORM_DATA_VALUE)
    @ResponseStatus(HttpStatus.ACCEPTED)
    public ResponseEntity<Void> submitJob(
        @RequestPart("request") final JobRequest jobRequest,
        @RequestPart("attachment") final MultipartFile[] attachments
    ) throws GenieException {
        if (jobRequest == null) {
            throw new GenieException(HttpURLConnection.HTTP_PRECON_FAILED, "No job entered. Unable to submit.");
        }
        log.debug("Called to submit job: {}", jobRequest);

        final String jobId = UUID.randomUUID().toString();
        if (attachments != null) {
            for (final MultipartFile attachment : attachments) {
                log.debug("Attachment name: {} Size: {}", attachment.getOriginalFilename(), attachment.getSize());
                try {
                    this.attachmentService.save(jobId, attachment.getOriginalFilename(), attachment.getInputStream());
                } catch (final IOException ioe) {
                    throw new GenieServerException(ioe);
                }
            }
        }

        final HttpHeaders httpHeaders = new HttpHeaders();
        httpHeaders.setLocation(
            ServletUriComponentsBuilder
                .fromCurrentRequest()
                .path("/{id}")
                .buildAndExpand(jobRequest.getId())
                .toUri()
        );
        return new ResponseEntity<>(httpHeaders, HttpStatus.ACCEPTED);
    }

    /**
     * Get job information for given job id.
     *
     * @param id id for job to look up
     * @return the Job
     * @throws GenieException For any error
     */
    @RequestMapping(value = "/{id}", method = RequestMethod.GET, produces = MediaTypes.HAL_JSON_VALUE)
    public JobResource getJob(@PathVariable("id") final String id) throws GenieException {
        log.debug("called for job with id: {}", id);
        return this.jobResourceAssembler.toResource(this.jobCoordinatorService.getJob(id));
    }

    /**
     * Get the status of the given job if it exists.
     *
     * @param id The id of the job to get status for
     * @return The status of the job as one of: {@link JobStatus}
     * @throws GenieException on error
     */
    @RequestMapping(value = "/{id}/status", method = RequestMethod.GET, produces = MediaType.APPLICATION_JSON_VALUE)
    public JsonNode getJobStatus(@PathVariable("id") final String id) throws GenieException {
        final JsonNodeFactory factory = JsonNodeFactory.instance;
        return factory.objectNode().set("status", factory.textNode(this.jobService.getJobStatus(id).toString()));
    }

    /**
     * Get jobs for given filter criteria.
     *
     * @param id          id for job
     * @param name        name of job (can be a SQL-style pattern such as HIVE%)
     * @param userName    user who submitted job
     * @param statuses    statuses of jobs to find
     * @param tags        tags for the job
     * @param clusterName the name of the cluster
     * @param clusterId   the id of the cluster
     * @param commandName the name of the command run by the job
     * @param commandId   the id of the command run by the job
     * @param page        page information for job
     * @param assembler   The paged resources assembler to use
     * @return successful response, or one with HTTP error code
     * @throws GenieException For any error
     */
    @RequestMapping(method = RequestMethod.GET, produces = MediaTypes.HAL_JSON_VALUE)
    @ResponseStatus(HttpStatus.OK)
    public PagedResources<JobSearchResultResource> getJobs(
        @RequestParam(value = "id", required = false) final String id,
        @RequestParam(value = "name", required = false) final String name,
        @RequestParam(value = "userName", required = false) final String userName,
        @RequestParam(value = "status", required = false) final Set<String> statuses,
        @RequestParam(value = "tag", required = false) final Set<String> tags,
        @RequestParam(value = "clusterName", required = false) final String clusterName,
        @RequestParam(value = "clusterId", required = false) final String clusterId,
        @RequestParam(value = "commandName", required = false) final String commandName,
        @RequestParam(value = "commandId", required = false) final String commandId,
        @PageableDefault(page = 0, size = 64, sort = {"updated"}, direction = Sort.Direction.DESC) final Pageable page,
        final PagedResourcesAssembler<JobSearchResult> assembler
    ) throws GenieException {
        log.debug(
            "Called with "
                + "[id | jobName | userName | statuses | clusterName | clusterId | page]"
        );
        log.debug(
            "{} | {} | {} | {} | {} | {} | {}",
            id,
            name,
            userName,
            statuses,
            tags,
            clusterName,
            clusterId,
            commandName,
            commandId,
            page
        );
        Set<JobStatus> enumStatuses = null;
        if (statuses != null && !statuses.isEmpty()) {
            enumStatuses = EnumSet.noneOf(JobStatus.class);
            for (final String status : statuses) {
                if (StringUtils.isNotBlank(status)) {
                    enumStatuses.add(JobStatus.parse(status));
                }
            }
        }

        return assembler.toResource(
<<<<<<< HEAD
            this.jobCoordinatorService.getJobs(
=======
            this.jobService.findJobs(
>>>>>>> 69360b7e
                id,
                name,
                userName,
                enumStatuses,
                tags,
                clusterName,
                clusterId,
                commandName,
                commandId,
                page
            ),
            this.jobSearchResultResourceAssembler
        );
    }

    /**
     * Kill job based on given job ID.
     *
     * @param id id for job to kill
     * @throws GenieException For any error
     */
    @RequestMapping(value = "/{id}", method = RequestMethod.DELETE)
    @ResponseStatus(HttpStatus.OK)
    public void killJob(@PathVariable("id") final String id) throws GenieException {
        log.debug("Called for job id: {}", id);
        //this.executionService.killJob(id);
    }

    /**
     * Get the original job request.
     *
     * @param id The id of the job
     * @return The job request
     * @throws GenieException On any internal error
     */
    @RequestMapping(value = "/{id}/request", method = RequestMethod.GET, produces = MediaType.APPLICATION_JSON_VALUE)
    public JobRequest getJobRequest(@PathVariable("id") final String id) throws GenieException {
        throw new UnsupportedOperationException("Not yet implemented");
    }

    /**
     * Get the execution information about a job.
     *
     * @param id The id of the job
     * @return The job execution
     * @throws GenieException On any internal error
     */
    @RequestMapping(value = "/{id}/execution", method = RequestMethod.GET, produces = MediaType.APPLICATION_JSON_VALUE)
    public JobExecution getJobExecution(@PathVariable("id") final String id) throws GenieException {
        throw new UnsupportedOperationException("Not yet implemented");
    }

    /**
     * Get the job output directory.
     *
     * @param id            The id of the job to get output for
     * @param forwardedFrom The host this request was forwarded from if present
     * @param request       the servlet request
     * @param response      the servlet response to send the redirect with
     * @throws IOException      on redirect error
     * @throws ServletException when trying to handle the request
     * @throws GenieException   on any Genie internal error
     */
    @RequestMapping(
        value = {
            "/{id}/output",
            "/{id}/output/",
            "/{id}/output/**"
        },
        method = RequestMethod.GET,
        produces = MediaType.ALL_VALUE
    )
    public void getJobOutput(
        @PathVariable("id") final String id,
        @RequestHeader(
            name = GenieResourceHttpRequestHandler.GENIE_FORWARDED_FROM_HEADER,
            required = false
        ) final String forwardedFrom,
        final HttpServletRequest request,
        final HttpServletResponse response
    ) throws IOException, ServletException, GenieException {
        // if forwarded from isn't null it's already been forwarded to this node. Assume data is on this node.
        if (this.directoryForwardingEnabled && forwardedFrom == null) {
            final String jobHostName = this.jobCoordinatorService.getJobHost(id);
            if (!this.hostname.equals(jobHostName)) {
                // Use Apache HttpClient for easier access to result bytes as stream than RestTemplate
                // RestTemplate read entire byte[] payload into memory before the result object even given back to
                // application control. Concerned about people getting stdout which could be huge file.
                final HttpGet getRequest = new HttpGet(
                    request.getScheme() + "://" + jobHostName + ":" + request.getServerPort() + request.getRequestURI()
                );

                // Copy all the headers (necessary for ACCEPT and security headers especially)
                final Enumeration<String> headerNames = request.getHeaderNames();
                if (headerNames != null) {
                    while (headerNames.hasMoreElements()) {
                        final String headerName = headerNames.nextElement();
                        final String headerValue = request.getHeader(headerName);
                        log.debug("Request Header: name = {} value = {}", headerName, headerValue);
                        getRequest.addHeader(headerName, headerValue);
                    }
                }
                getRequest.addHeader(
                    GenieResourceHttpRequestHandler.GENIE_FORWARDED_FROM_HEADER,
                    request.getRequestURL().toString()
                );

                final HttpResponse getResponse = this.httpClient.execute(getRequest);
                if (getResponse.getStatusLine().getStatusCode() != HttpStatus.OK.value()) {
                    response.sendError(getResponse.getStatusLine().getStatusCode());
                    return;
                }

                response.setStatus(HttpStatus.OK.value());
                for (final Header header : getResponse.getAllHeaders()) {
                    response.setHeader(header.getName(), header.getValue());
                }

                // Documentation I could find pointed to the HttpEntity reading the bytes off the stream so this should
                // resolve memory problems if the file returned is large
                try (final InputStream inputStream = getResponse.getEntity().getContent()) {
                    ByteStreams.copy(inputStream, response.getOutputStream());
                }

                //No need to search on this node
                return;
            }
        }

        String path = (String) request.getAttribute(HandlerMapping.PATH_WITHIN_HANDLER_MAPPING_ATTRIBUTE);
        if (path != null) {
            final String bestMatchPattern
                = (String) request.getAttribute(HandlerMapping.BEST_MATCHING_PATTERN_ATTRIBUTE);
            log.debug("bestMatchPattern = {}", bestMatchPattern);
            path = new AntPathMatcher().extractPathWithinPattern(bestMatchPattern, path);
            if (StringUtils.isNotBlank(path)) {
                request.setAttribute(GenieResourceHttpRequestHandler.GENIE_JOB_IS_ROOT_DIRECTORY, false);
            } else {
                request.setAttribute(GenieResourceHttpRequestHandler.GENIE_JOB_IS_ROOT_DIRECTORY, true);
            }
        }
        log.debug("PATH = {}", path);
        request.setAttribute(HandlerMapping.PATH_WITHIN_HANDLER_MAPPING_ATTRIBUTE, id + "/" + path);

        this.resourceHttpRequestHandler.handleRequest(request, response);
    }
}<|MERGE_RESOLUTION|>--- conflicted
+++ resolved
@@ -103,16 +103,7 @@
     /**
      * Constructor.
      *
-<<<<<<< HEAD
-     * @param jobCoordinatorService                 The job search service to use.
-     * @param attachmentService          The attachment service to use to save attachments.
-     * @param jobResourceAssembler       Assemble job resources out of jobs
-     * @param hostname                   The hostname this Genie instance is running on
-     * @param httpClient                 The http client to use for forwarding requests
-     * @param resourceHttpRequestHandler The handler to return requests for static resources on the Genie File System.
-     * @param directoryForwardingEnabled Whether job directory forwarding is enabled or not
-=======
-     * @param jobService                       The job search service to use.
+     * @param jobCoordinatorService            The job search service to use.
      * @param attachmentService                The attachment service to use to save attachments.
      * @param jobResourceAssembler             Assemble job resources out of jobs
      * @param jobSearchResultResourceAssembler Assemble job search resources out of jobs
@@ -121,7 +112,6 @@
      * @param resourceHttpRequestHandler       The handler to return requests for static resources on the
      *                                         Genie File System.
      * @param directoryForwardingEnabled       Whether job directory forwarding is enabled or not
->>>>>>> 69360b7e
      */
     @Autowired
     public JobRestController(
@@ -253,7 +243,9 @@
     @RequestMapping(value = "/{id}/status", method = RequestMethod.GET, produces = MediaType.APPLICATION_JSON_VALUE)
     public JsonNode getJobStatus(@PathVariable("id") final String id) throws GenieException {
         final JsonNodeFactory factory = JsonNodeFactory.instance;
-        return factory.objectNode().set("status", factory.textNode(this.jobService.getJobStatus(id).toString()));
+        return factory
+            .objectNode()
+            .set("status", factory.textNode(this.jobCoordinatorService.getJobStatus(id).toString()));
     }
 
     /**
@@ -316,11 +308,7 @@
         }
 
         return assembler.toResource(
-<<<<<<< HEAD
-            this.jobCoordinatorService.getJobs(
-=======
-            this.jobService.findJobs(
->>>>>>> 69360b7e
+            this.jobCoordinatorService.findJobs(
                 id,
                 name,
                 userName,
